DEBUGFLAGS = -D_FORTIFY_SOURCE=2 -DFIO_INC_DEBUG
CPPFLAGS= -D_LARGEFILE_SOURCE -D_FILE_OFFSET_BITS=64 $(DEBUGFLAGS)
OPTFLAGS= -O3 -g -ffast-math $(EXTFLAGS)
CFLAGS	= -std=gnu99 -Wwrite-strings -Wall $(OPTFLAGS)
LIBS	= -lm -lz $(EXTLIBS)
PROGS	= fio
SCRIPTS = fio_generate_plots

ifneq ($(wildcard config-host.mak),)
all:
include config-host.mak
config-host-mak: configure
	@echo $@ is out-of-date, running configure
	@sed -n "/.*Configured with/s/[^:]*: //p" $@ | sh
else
config-host.mak:
	@echo "Running configure for you..."
	@./configure
all:
include config-host.mak
endif

ifdef CONFIG_GFIO
  PROGS += gfio
endif

SOURCE := gettime.c ioengines.c init.c stat.c log.c time.c filesetup.c \
		eta.c verify.c memory.c io_u.c parse.c mutex.c options.c \
		lib/rbtree.c smalloc.c filehash.c profile.c debug.c lib/rand.c \
		lib/num2str.c lib/ieee754.c $(wildcard crc/*.c) engines/cpu.c \
		engines/mmap.c engines/sync.c engines/null.c engines/net.c \
		memalign.c server.c client.c iolog.c backend.c libfio.c flow.c \
		cconv.c lib/prio_tree.c json.c lib/zipf.c lib/axmap.c \
		lib/lfsr.c gettime-thread.c helpers.c lib/flist_sort.c \
		lib/hweight.c lib/getrusage.c idletime.c

ifdef CONFIG_64BIT_LLP64
  CFLAGS += -DBITS_PER_LONG=32
endif
ifdef CONFIG_64BIT
  CFLAGS += -DBITS_PER_LONG=64
endif
ifdef CONFIG_32BIT
  CFLAGS += -DBITS_PER_LONG=32
endif
ifdef CONFIG_LIBAIO
  SOURCE += engines/libaio.c
endif
ifdef CONFIG_RDMA
  SOURCE += engines/rdma.c
endif
ifdef CONFIG_POSIXAIO
  SOURCE += engines/posixaio.c
endif
ifdef CONFIG_LINUX_FALLOCATE
  SOURCE += engines/falloc.c
endif
ifdef CONFIG_LINUX_EXT4_MOVE_EXTENT
  SOURCE += engines/e4defrag.c
endif
ifdef CONFIG_LINUX_SPLICE
  SOURCE += engines/splice.c
endif
ifdef CONFIG_GUASI
  SOURCE += engines/guasi.c
endif
ifdef CONFIG_FUSION_AW
  SOURCE += engines/fusion-aw.c
endif
ifdef CONFIG_SOLARISAIO
  SOURCE += engines/solarisaio.c
endif
ifdef CONFIG_WINDOWSAIO
  SOURCE += engines/windowsaio.c
endif
ifndef CONFIG_STRSEP
  SOURCE += lib/strsep.c
endif
ifndef CONFIG_GETOPT_LONG_ONLY
  SOURCE += lib/getopt_long.c
endif
ifndef CONFIG_INET_ATON
  SOURCE += lib/inet_aton.c
endif

ifeq ($(CONFIG_TARGET_OS), Linux)
  SOURCE += diskutil.c fifo.c blktrace.c cgroup.c trim.c engines/sg.c \
		engines/binject.c profiles/tiobench.c
  LIBS += -lpthread -ldl
  LDFLAGS += -rdynamic
endif
ifeq ($(CONFIG_TARGET_OS), Android)
  SOURCE += diskutil.c fifo.c blktrace.c trim.c profiles/tiobench.c
  LIBS += -ldl
  LDFLAGS += -rdynamic
endif
ifeq ($(CONFIG_TARGET_OS), SunOS)
  LIBS	 += -lpthread -ldl
  CPPFLAGS += -D__EXTENSIONS__
endif
ifeq ($(CONFIG_TARGET_OS), FreeBSD)
  LIBS	 += -lpthread -lrt
  LDFLAGS += -rdynamic
endif
ifeq ($(CONFIG_TARGET_OS), NetBSD)
  LIBS	 += -lpthread -lrt
  LDFLAGS += -rdynamic
endif
ifeq ($(CONFIG_TARGET_OS), AIX)
  LIBS	 += -lpthread -ldl -lrt
  CPPFLAGS += -D_LARGE_FILES -D__ppc__
  LDFLAGS += -L/opt/freeware/lib -Wl,-blibpath:/opt/freeware/lib:/usr/lib:/lib -Wl,-bmaxdata:0x80000000
endif
ifeq ($(CONFIG_TARGET_OS), HP-UX)
  LIBS   += -lpthread -ldl -lrt
  CFLAGS += -D_LARGEFILE64_SOURCE -D_XOPEN_SOURCE_EXTENDED
endif
ifeq ($(CONFIG_TARGET_OS), Darwin)
  LIBS	 += -lpthread -ldl
endif
ifneq (,$(findstring CYGWIN,$(CONFIG_TARGET_OS)))
  SOURCE := $(filter-out engines/mmap.c,$(SOURCE))
  SOURCE += os/windows/posix.c
  LIBS	 += -lpthread -lpsapi -lws2_32
  CFLAGS += -DPSAPI_VERSION=1 -Ios/windows/posix/include -Wno-format
endif

OBJS = $(SOURCE:.c=.o)

FIO_OBJS = $(OBJS) fio.o
GFIO_OBJS = $(OBJS) gfio.o graph.o tickmarks.o ghelpers.o goptions.o gerror.o \
			gclient.o gcompat.o cairo_text_helpers.o printing.o

-include $(OBJS:.o=.d)

T_SMALLOC_OBJS = t/stest.o
T_SMALLOC_OBJS += gettime.o mutex.o smalloc.o t/log.o
T_SMALLOC_PROGS = t/stest

T_IEEE_OBJS = t/ieee754.o
T_IEEE_OBJS += lib/ieee754.o
T_IEEE_PROGS = t/ieee754

T_ZIPF_OBS = t/genzipf.o
T_ZIPF_OBJS += t/log.o lib/ieee754.o lib/rand.o lib/zipf.o t/genzipf.o
T_ZIPF_PROGS = t/genzipf

T_AXMAP_OBJS = t/axmap.o
T_AXMAP_OBJS += lib/lfsr.o lib/axmap.o
T_AXMAP_PROGS = t/axmap

T_LFSR_TEST_OBJS = t/lfsr-test.o
T_LFSR_TEST_OBJS += lib/lfsr.o
T_LFSR_TEST_PROGS = t/lfsr-test

T_OBJS = $(T_SMALLOC_OBJS)
T_OBJS += $(T_IEEE_OBJS)
T_OBJS += $(T_ZIPF_OBJS)
T_OBJS += $(T_AXMAP_OBJS)
T_OBJS += $(T_LFSR_TEST_OBJS)

T_PROGS = $(T_SMALLOC_PROGS)
T_PROGS += $(T_IEEE_PROGS)
T_PROGS += $(T_ZIPF_PROGS)
T_PROGS += $(T_AXMAP_PROGS)
T_PROGS += $(T_LFSR_TEST_PROGS)

ifneq ($(findstring $(MAKEFLAGS),s),s)
ifndef V
	QUIET_CC	= @echo '   ' CC $@;
	QUIET_LINK	= @echo '   ' LINK $@;
	QUIET_DEP	= @echo '   ' DEP $@;
endif
endif

INSTALL = install
prefix = /usr/local
bindir = $(prefix)/bin

ifeq ($(CONFIG_TARGET_OS), Darwin)
mandir = /usr/share/man
else
mandir = $(prefix)/man
endif

all: $(PROGS) $(SCRIPTS) FORCE

.PHONY: all install clean
.PHONY: FORCE cscope

FIO-VERSION-FILE: FORCE
	@$(SHELL) ./FIO-VERSION-GEN
-include FIO-VERSION-FILE

override CFLAGS += -DFIO_VERSION='"$(FIO_VERSION)"'

.c.o: FORCE FIO-VERSION-FILE
	$(QUIET_CC)$(CC) -o $@ $(CFLAGS) $(CPPFLAGS) -c $<
	@$(CC) -MM $(CFLAGS) $(CPPFLAGS) $*.c > $*.d
	@mv -f $*.d $*.d.tmp
	@sed -e 's|.*:|$*.o:|' < $*.d.tmp > $*.d
	@sed -e 's/.*://' -e 's/\\$$//' < $*.d.tmp | fmt -1 | \
		sed -e 's/^ *//' -e 's/$$/:/' >> $*.d
	@rm -f $*.d.tmp

init.o: FIO-VERSION-FILE init.c
	$(QUIET_CC)$(CC) -o init.o $(CFLAGS) $(CPPFLAGS) -c init.c

gcompat.o: gcompat.c gcompat.h
	$(QUIET_CC)$(CC) $(CFLAGS) $(GTK_CFLAGS) $(CPPFLAGS) -c gcompat.c

goptions.o: goptions.c goptions.h
	$(QUIET_CC)$(CC) $(CFLAGS) $(GTK_CFLAGS) $(CPPFLAGS) -c goptions.c

ghelpers.o: ghelpers.c ghelpers.h
	$(QUIET_CC)$(CC) $(CFLAGS) $(GTK_CFLAGS) $(CPPFLAGS) -c ghelpers.c

gerror.o: gerror.c gerror.h
	$(QUIET_CC)$(CC) $(CFLAGS) $(GTK_CFLAGS) $(CPPFLAGS) -c gerror.c

gclient.o: gclient.c gclient.h
	$(QUIET_CC)$(CC) $(CFLAGS) $(GTK_CFLAGS) $(CPPFLAGS) -c gclient.c

gfio.o: gfio.c ghelpers.c
	$(QUIET_CC)$(CC) $(CFLAGS) $(GTK_CFLAGS) $(CPPFLAGS) -c gfio.c

graph.o: graph.c graph.h
	$(QUIET_CC)$(CC) $(CFLAGS) $(GTK_CFLAGS) $(CPPFLAGS) -c graph.c

cairo_text_helpers.o: cairo_text_helpers.c cairo_text_helpers.h
	$(QUIET_CC)$(CC) $(CFLAGS) $(GTK_CFLAGS) $(CPPFLAGS) -c cairo_text_helpers.c

printing.o: printing.c printing.h
	$(QUIET_CC)$(CC) $(CFLAGS) $(GTK_CFLAGS) $(CPPFLAGS) -c printing.c

t/stest: $(T_SMALLOC_OBJS)
	$(QUIET_LINK)$(CC) $(LDFLAGS) $(CFLAGS) -o $@ $(T_SMALLOC_OBJS) $(LIBS) $(LDFLAGS)

t/ieee754: $(T_IEEE_OBJS)
	$(QUIET_LINK)$(CC) $(LDFLAGS) $(CFLAGS) -o $@ $(T_IEEE_OBJS) $(LIBS) $(LDFLAGS)

fio: $(FIO_OBJS)
	$(QUIET_LINK)$(CC) $(LDFLAGS) $(CFLAGS) -o $@ $(FIO_OBJS) $(LIBS) $(LDFLAGS)

gfio: $(GFIO_OBJS)
	$(QUIET_LINK)$(CC) $(LIBS) -o gfio $(GFIO_OBJS) $(LIBS) $(GTK_LDFLAGS)

t/genzipf: $(T_ZIPF_OBJS)
	$(QUIET_LINK)$(CC) $(LDFLAGS) $(CFLAGS) -o $@ $(T_ZIPF_OBJS) $(LIBS) $(LDFLAGS)

t/axmap: $(T_AXMAP_OBJS)
	$(QUIET_LINK)$(CC) $(LDFLAGS) $(CFLAGS) -o $@ $(T_AXMAP_OBJS) $(LIBS) $(LDFLAGS)

<<<<<<< HEAD
clean: FORCE
	-rm -f .depend $(GFIO_OBJS) $(OBJS) $(T_OBJS) $(PROGS) $(T_PROGS) core.* core gfio FIO-VERSION-FILE config-host.mak cscope.out *.d
=======
t/lfsr-test: $(T_LFSR_TEST_OBJS)
	$(QUIET_LINK)$(CC) $(LDFLAGS) $(CFLAGS) -o $@ $(T_LFSR_TEST_OBJS) $(LIBS) $(LDFLAGS)

fio: $(OBJS)
	$(QUIET_LINK)$(CC) $(LDFLAGS) $(CFLAGS) -o $@ $(OBJS) $(LIBS) $(LDFLAGS)

clean: FORCE
	-rm -f .depend $(OBJS) $(T_OBJS) $(PROGS) $(T_PROGS) core.* core FIO-VERSION-FILE config-host.mak config-host.h cscope.out *.d
>>>>>>> 28b9b51a

cscope:
	@cscope -b -R

install: $(PROGS) $(SCRIPTS) FORCE
	$(INSTALL) -m 755 -d $(DESTDIR)$(bindir)
	$(INSTALL) $(PROGS) $(SCRIPTS) $(DESTDIR)$(bindir)
	$(INSTALL) -m 755 -d $(DESTDIR)$(mandir)/man1
	$(INSTALL) -m 644 fio.1 $(DESTDIR)$(mandir)/man1
	$(INSTALL) -m 644 fio_generate_plots.1 $(DESTDIR)$(mandir)/man1<|MERGE_RESOLUTION|>--- conflicted
+++ resolved
@@ -251,19 +251,11 @@
 t/axmap: $(T_AXMAP_OBJS)
 	$(QUIET_LINK)$(CC) $(LDFLAGS) $(CFLAGS) -o $@ $(T_AXMAP_OBJS) $(LIBS) $(LDFLAGS)
 
-<<<<<<< HEAD
-clean: FORCE
-	-rm -f .depend $(GFIO_OBJS) $(OBJS) $(T_OBJS) $(PROGS) $(T_PROGS) core.* core gfio FIO-VERSION-FILE config-host.mak cscope.out *.d
-=======
 t/lfsr-test: $(T_LFSR_TEST_OBJS)
 	$(QUIET_LINK)$(CC) $(LDFLAGS) $(CFLAGS) -o $@ $(T_LFSR_TEST_OBJS) $(LIBS) $(LDFLAGS)
 
-fio: $(OBJS)
-	$(QUIET_LINK)$(CC) $(LDFLAGS) $(CFLAGS) -o $@ $(OBJS) $(LIBS) $(LDFLAGS)
-
 clean: FORCE
-	-rm -f .depend $(OBJS) $(T_OBJS) $(PROGS) $(T_PROGS) core.* core FIO-VERSION-FILE config-host.mak config-host.h cscope.out *.d
->>>>>>> 28b9b51a
+	-rm -f .depend $(GFIO_OBJS) $(OBJS) $(T_OBJS) $(PROGS) $(T_PROGS) core.* core gfio FIO-VERSION-FILE config-host.mak config-host.h cscope.out *.d
 
 cscope:
 	@cscope -b -R
